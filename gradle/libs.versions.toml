[versions]
# --- CORE TOOLCHAIN: THE LATEST PUBLIC RELEASES ---
<<<<<<< HEAD
agp = "8.11.1"  # Updated to latest stable AGP version
desugar_jdk_libs = "2.0.4"
generativeai = "0.9.0"
kotlin = "2.2.0" # Latest stable Kotlin, aligning with new BOM
ksp = "2.2.0-2.0.2" # KSP version matching Kotlin 2.2.0
hilt = "2.56.2" # Updated to latest stable version
hiltNavigationCompose = "1.2.0"
hiltWork = "1.2.0"
# Using the latest stable Compose BOM that's compatible with Kotlin 2.2.0
composeBom = "2025.06.01" # Updated to latest stable Compose BOM
=======
agp = "8.11.1"  # Minimum AGP version for API level 36 support
generativeai = "0.9.0"
kotlin = "2.2.0" # Latest stable Kotlin, aligning with new BOM
ksp = "2.2.0-2.0.2" # KSP version matching Kotlin 2.2.0
hilt = "2.56.2" # Updated to latest stable version compatible with AGP 8.1.1
hiltNavigationCompose = "1.2.0"
hiltWork = "1.2.0"
# Using the latest stable Compose BOM that's compatible with Kotlin 2.2.0
composeBom = "2025.06.01" # Latest stable Compose BOM
>>>>>>> 46e1c9a6
composeCompiler = "1.6.0" # Compose compiler for Kotlin 2.2.0
material3 = "1.3.0" # Material 3 version
material3Adaptive = "1.0.0" # Material 3 Adaptive components
windowSizeClass = "1.0.0" # Window size class for responsive layouts

googleServices = "4.4.3" # Stable Google Services plugin (keeping this update)

# --- APP Dependencies ---
accompanistPager = "0.36.0" # Needs migration to official Compose Pager
accompanistPermissions = "0.37.3" # Needs migration to official permissions handling
accompanistSystemuicontroller = "0.36.0" # Needs migration (e.g., enableEdgeToEdge)
coreKtx = "1.16.0"
<<<<<<< HEAD
appcompat = "1.7.1" # Updated to latest stable version
activityCompose = "1.10.1"
material = "1.12.0"
navigationCompose = "2.7.7"
lifecycle = "2.9.1" # Updated to latest stable version
lifecycleRuntimeCompose = "2.9.1" # Aligned with lifecycle
lifecycleViewmodelCompose = "2.9.1" # Aligned with lifecycle
room = "2.7.2"
workManager = "2.10.2" # Updated to latest stable version
datastore = "1.1.7" # Updated to latest stable version
=======
appcompat = "1.7.1"
activityCompose = "1.10.1"
material = "1.12.0"
navigationCompose = "2.7.7"
lifecycle = "2.9.1"
lifecycleRuntimeCompose = "2.8.2" # Aligned with lifecycle
lifecycleViewmodelCompose = "2.8.2" # Aligned with lifecycle
room = "2.7.2"
workManager = "2.10.2"
datastore = "1.1.7"
>>>>>>> 46e1c9a6
datastoreCore = "1.1.7"
securityCrypto = "1.0.0" # androidxSecurityCrypto in [libraries] uses 1.1.0-beta01, which is fine
firebaseBomVersion = "33.16.0"
# firebaseConfigKtx = "22.1.2" # No longer needed, version from BoM
# firebaseStorageKtx = "21.0.2" # No longer needed, version from BoM
<<<<<<< HEAD
kotlinxCoroutines = "1.10.2" # Updated to latest stable version
kotlinxSerializationJson = "1.9.0"
kotlinxDatetime = "0.6.0"
retrofit = "2.11.0"
okhttp = "5.1.0" # Updated to latest stable version
=======
kotlinxCoroutines = "1.10.2"
kotlinxSerializationJson = "1.9.0"
kotlinxDatetime = "0.6.0"
retrofit = "2.11.0"
okhttp = "5.1.0"
>>>>>>> 46e1c9a6
converterGson = "2.11.0" # Align with Retrofit
retrofitKotlinxSerializationConverter = "1.0.0"
coilCompose = "2.7.0"
timber = "5.0.1"
guavaAndroid = "33.4.8-android"

# --- Testing ---
junit = "4.13.2"
androidxTestExtJunit = "1.2.1"
espressoCore = "3.6.1"
mockk = "1.14.4"

# --- Build Logic Plugins ---
<<<<<<< HEAD
openapiGeneratorPlugin = "7.14.0" # Updated to latest stable version
=======
openapiGeneratorPlugin = "7.14.0"
>>>>>>> 46e1c9a6
firebaseCrashlyticsPlugin = "3.0.4"
firebasePerfPlugin = "1.4.2"
toolchainsFoojayResolver = "1.0.0"

[libraries]
# Hilt (Core & Testing)
desugarJdkLibs = { module = "com.android.tools:desugar_jdk_libs", version.ref = "desugar_jdk_libs" }
generativeai = { module = "com.google.ai.client.generativeai:generativeai", version.ref = "generativeai" }
hiltAndroid = { module = "com.google.dagger:hilt-android", version.ref = "hilt" }
hiltCompiler = { module = "com.google.dagger:hilt-compiler", version.ref = "hilt" } # KSP
hiltNavigationCompose = { module = "androidx.hilt:hilt-navigation-compose", version.ref = "hiltNavigationCompose" }
hiltWork = { module = "androidx.hilt:hilt-work", version.ref = "hiltWork" }
hiltAndroidTesting = { module = "com.google.dagger:hilt-android-testing", version.ref = "hilt" }
hiltAndroidCompiler = { module = "com.google.dagger:hilt-android-compiler", version.ref = "hilt" }

# Compose BOM and Libraries (versions from BOM)
composeBom = { group = "androidx.compose", name = "compose-bom", version.ref = "composeBom" }
androidxUi = { group = "androidx.compose.ui", name = "ui" }
androidxUiGraphics = { group = "androidx.compose.ui", name = "ui-graphics" }
androidxUiToolingPreview = { group = "androidx.compose.ui", name = "ui-tooling-preview" }

# Material 3
androidxMaterial3 = { group = "androidx.compose.material3", name = "material3" }
androidxMaterialIconsExtended = { group = "androidx.compose.material", name = "material-icons-extended" }
androidxComposeAnimation = { group = "androidx.compose.animation", name = "animation" }
# Window Manager for window size classes
androidxWindow = { group = "androidx.window", name = "window", version = "1.2.0" }
composeUiTestJunit4 = { group = "androidx.compose.ui", name = "ui-test-junit4" }
composeUiTooling = { group = "androidx.compose.ui", name = "ui-tooling" }
composeUiTestManifest = { group = "androidx.compose.ui", name = "ui-test-manifest", version = "1.8.3" }

# AndroidX
androidxCoreKtx = { module = "androidx.core:core-ktx", version.ref = "coreKtx" }
androidxAppcompat = { module = "androidx.appcompat:appcompat", version.ref = "appcompat" }
androidxActivityCompose = { module = "androidx.activity:activity-compose", version.ref = "activityCompose" }
androidxNavigationCompose = { module = "androidx.navigation:navigation-compose", version.ref = "navigationCompose" }
androidxLifecycleRuntimeKtx = { module = "androidx.lifecycle:lifecycle-runtime-ktx", version.ref = "lifecycle" }
androidxLifecycleViewmodelKtx = { module = "androidx.lifecycle:lifecycle-viewmodel-ktx", version.ref = "lifecycle" }
androidxLifecycleLivedataKtx = { module = "androidx.lifecycle:lifecycle-livedata-ktx", version.ref = "lifecycle" }
lifecycleCommonJava8 = { module = "androidx.lifecycle:lifecycle-common-java8", version.ref = "lifecycle" }
androidxLifecycleProcess = { module = "androidx.lifecycle:lifecycle-process", version.ref = "lifecycle" }
androidxLifecycleService = { module = "androidx.lifecycle:lifecycle-service", version.ref = "lifecycle" }
androidxLifecycleRuntimeCompose = { module = "androidx.lifecycle:lifecycle-runtime-compose", version.ref = "lifecycleRuntimeCompose" }
androidxLifecycleViewmodelCompose = { module = "androidx.lifecycle:lifecycle-viewmodel-compose", version.ref = "lifecycleViewmodelCompose" }
lifecycleViewmodelCompose = { module = "androidx.lifecycle:lifecycle-viewmodel-compose", version.ref = "lifecycleViewmodelCompose" }
androidxRoomRuntime = { module = "androidx.room:room-runtime", version.ref = "room" }
androidxRoomKtx = { module = "androidx.room:room-ktx", version.ref = "room" }
androidxRoomCompiler = { module = "androidx.room:room-compiler", version.ref = "room" }
androidxWorkRuntimeKtx = { module = "androidx.work:work-runtime-ktx", version.ref = "workManager" }
androidxDatastorePreferences = { module = "androidx.datastore:datastore-preferences", version.ref = "datastore" }
androidxDatastoreCore = { module = "androidx.datastore:datastore-core", version.ref = "datastoreCore" }
androidxSecurityCrypto = { module = "androidx.security:security-crypto", version = "1.1.0-beta01" }

# Firebase
firebaseBom = { group = "com.google.firebase", name = "firebase-bom", version.ref = "firebaseBomVersion" }
firebaseAnalyticsKtx = { group = "com.google.firebase", name = "firebase-analytics-ktx" }
firebaseCrashlyticsKtx = { group = "com.google.firebase", name = "firebase-crashlytics-ktx" }
firebasePerfKtx = { group = "com.google.firebase", name = "firebase-perf-ktx" }
firebaseMessagingKtx = { group = "com.google.firebase", name = "firebase-messaging-ktx" }
firebaseConfigKtx = { module = "com.google.firebase:firebase-config-ktx" } # Version will be supplied by BoM
firebaseStorageKtx = { module = "com.google.firebase:firebase-storage-ktx" } # Version will be supplied by BoM

# KotlinX
kotlinxCoroutinesCore = { module = "org.jetbrains.kotlinx:kotlinx-coroutines-core", version.ref = "kotlinxCoroutines" }
kotlinxCoroutinesAndroid = { module = "org.jetbrains.kotlinx:kotlinx-coroutines-android", version.ref = "kotlinxCoroutines" }
kotlinxCoroutinesPlayServices = { module = "org.jetbrains.kotlinx:kotlinx-coroutines-play-services", version.ref = "kotlinxCoroutines" }
kotlinxCoroutinesTest = { module = "org.jetbrains.kotlinx:kotlinx-coroutines-test", version.ref = "kotlinxCoroutines" }
kotlinxSerializationJson = { module = "org.jetbrains.kotlinx:kotlinx-serialization-json", version.ref = "kotlinxSerializationJson" }
kotlinxDatetime = { module = "org.jetbrains.kotlinx:kotlinx-datetime", version.ref = "kotlinxDatetime" }

# Network
material = { module = "com.google.android.material:material", version.ref = "material" }
retrofit = { module = "com.squareup.retrofit2:retrofit", version.ref = "retrofit" }
converterGson = { module = "com.squareup.retrofit2:converter-gson", version.ref = "converterGson" }
retrofitKotlinxSerializationConverter = { module = "com.jakewharton.retrofit:retrofit2-kotlinx-serialization-converter", version.ref = "retrofitKotlinxSerializationConverter" }
okhttp = { module = "com.squareup.okhttp3:okhttp", version.ref = "okhttp" }
okhttpLoggingInterceptor = { module = "com.squareup.okhttp3:logging-interceptor", version.ref = "okhttp" }

# UI & Utils
coilCompose = { module = "io.coil-kt:coil-compose", version.ref = "coilCompose" }
timber = { module = "com.jakewharton.timber:timber", version.ref = "timber" }
guava = { module = "com.google.guava:guava", version.ref = "guavaAndroid" }
accompanistPager = { module = "com.google.accompanist:accompanist-pager", version.ref = "accompanistPager" }
accompanistPagerIndicators = { module = "com.google.accompanist:accompanist-pager-indicators", version.ref = "accompanistPager" }
accompanistPermissions = { module = "com.google.accompanist:accompanist-permissions", version.ref = "accompanistPermissions" }
accompanistSystemuicontroller = { module = "com.google.accompanist:accompanist-systemuicontroller", version.ref = "accompanistSystemuicontroller" }

# Testing
testJunit = { module = "junit:junit", version.ref = "junit" }
androidxTestExtJunit = { module = "androidx.test.ext:junit", version.ref = "androidxTestExtJunit" }
espressoCore = { module = "androidx.test.espresso:espresso-core", version.ref = "espressoCore" }
mockkAndroid = { module = "io.mockk:mockk-android", version.ref = "mockk" }
mockkAgent = { module = "io.mockk:mockk-agent-jvm", version.ref = "mockk" }

[plugins]
androidApplication = { id = "com.android.application", version.ref = "agp" }
kotlinAndroid = { id = "org.jetbrains.kotlin.android", version.ref = "kotlin" }
ksp = { id = "com.google.devtools.ksp", version.ref = "ksp" }
hiltAndroid = { id = "com.google.dagger.hilt.android", version.ref = "hilt" }
google-services = { id = "com.google.gms.google-services", version.ref = "googleServices" }
kotlin-serialization = { id = "org.jetbrains.kotlin.plugin.serialization", version.ref = "kotlin" }
openapi-generator = { id = "org.openapi.generator", version.ref = "openapiGeneratorPlugin" }
firebase-crashlytics = { id = "com.google.firebase.crashlytics", version.ref = "firebaseCrashlyticsPlugin" }
firebase-perf = { id = "com.google.firebase.firebase-perf", version.ref = "firebasePerfPlugin" }
# Gradle toolchains resolver
gradle-toolchains-foojay-resolver = { id = "org.gradle.toolchains.foojay-resolver-convention", version.ref = "toolchainsFoojayResolver" }
<|MERGE_RESOLUTION|>--- conflicted
+++ resolved
@@ -1,6 +1,5 @@
 [versions]
 # --- CORE TOOLCHAIN: THE LATEST PUBLIC RELEASES ---
-<<<<<<< HEAD
 agp = "8.11.1"  # Updated to latest stable AGP version
 desugar_jdk_libs = "2.0.4"
 generativeai = "0.9.0"
@@ -11,17 +10,7 @@
 hiltWork = "1.2.0"
 # Using the latest stable Compose BOM that's compatible with Kotlin 2.2.0
 composeBom = "2025.06.01" # Updated to latest stable Compose BOM
-=======
-agp = "8.11.1"  # Minimum AGP version for API level 36 support
-generativeai = "0.9.0"
-kotlin = "2.2.0" # Latest stable Kotlin, aligning with new BOM
-ksp = "2.2.0-2.0.2" # KSP version matching Kotlin 2.2.0
-hilt = "2.56.2" # Updated to latest stable version compatible with AGP 8.1.1
-hiltNavigationCompose = "1.2.0"
-hiltWork = "1.2.0"
-# Using the latest stable Compose BOM that's compatible with Kotlin 2.2.0
-composeBom = "2025.06.01" # Latest stable Compose BOM
->>>>>>> 46e1c9a6
+
 composeCompiler = "1.6.0" # Compose compiler for Kotlin 2.2.0
 material3 = "1.3.0" # Material 3 version
 material3Adaptive = "1.0.0" # Material 3 Adaptive components
@@ -34,7 +23,6 @@
 accompanistPermissions = "0.37.3" # Needs migration to official permissions handling
 accompanistSystemuicontroller = "0.36.0" # Needs migration (e.g., enableEdgeToEdge)
 coreKtx = "1.16.0"
-<<<<<<< HEAD
 appcompat = "1.7.1" # Updated to latest stable version
 activityCompose = "1.10.1"
 material = "1.12.0"
@@ -45,36 +33,18 @@
 room = "2.7.2"
 workManager = "2.10.2" # Updated to latest stable version
 datastore = "1.1.7" # Updated to latest stable version
-=======
-appcompat = "1.7.1"
-activityCompose = "1.10.1"
-material = "1.12.0"
-navigationCompose = "2.7.7"
-lifecycle = "2.9.1"
-lifecycleRuntimeCompose = "2.8.2" # Aligned with lifecycle
-lifecycleViewmodelCompose = "2.8.2" # Aligned with lifecycle
-room = "2.7.2"
-workManager = "2.10.2"
-datastore = "1.1.7"
->>>>>>> 46e1c9a6
+
 datastoreCore = "1.1.7"
 securityCrypto = "1.0.0" # androidxSecurityCrypto in [libraries] uses 1.1.0-beta01, which is fine
 firebaseBomVersion = "33.16.0"
 # firebaseConfigKtx = "22.1.2" # No longer needed, version from BoM
 # firebaseStorageKtx = "21.0.2" # No longer needed, version from BoM
-<<<<<<< HEAD
 kotlinxCoroutines = "1.10.2" # Updated to latest stable version
 kotlinxSerializationJson = "1.9.0"
 kotlinxDatetime = "0.6.0"
 retrofit = "2.11.0"
 okhttp = "5.1.0" # Updated to latest stable version
-=======
-kotlinxCoroutines = "1.10.2"
-kotlinxSerializationJson = "1.9.0"
-kotlinxDatetime = "0.6.0"
-retrofit = "2.11.0"
-okhttp = "5.1.0"
->>>>>>> 46e1c9a6
+
 converterGson = "2.11.0" # Align with Retrofit
 retrofitKotlinxSerializationConverter = "1.0.0"
 coilCompose = "2.7.0"
@@ -88,11 +58,8 @@
 mockk = "1.14.4"
 
 # --- Build Logic Plugins ---
-<<<<<<< HEAD
 openapiGeneratorPlugin = "7.14.0" # Updated to latest stable version
-=======
-openapiGeneratorPlugin = "7.14.0"
->>>>>>> 46e1c9a6
+
 firebaseCrashlyticsPlugin = "3.0.4"
 firebasePerfPlugin = "1.4.2"
 toolchainsFoojayResolver = "1.0.0"
