--- conflicted
+++ resolved
@@ -1,14 +1,8 @@
 [versions]
 # Core versions
-<<<<<<< HEAD
-agp = "8.2.2"
-kotlin = "1.8.22"
-hilt = "2.57"
-=======
 agp = "8.11.1"
 kotlin = "2.2.0"
 hilt = "2.57"  # Hilt version (minimum for KSP compatibility)
->>>>>>> 9ad3bd31
 kotlinxSerialization = "1.6.0"  # Kotlin Serialization version
 googleServices = "4.4.2"  # Google Services version (latest stable)
 openapiGenerator = "7.6.0"  # OpenAPI Generator version (latest stable)
@@ -60,11 +54,8 @@
 # --- Testing ---
 junit = "5.13.3"
 androidxTestExtJunit = "1.2.1"
-<<<<<<< HEAD
-espressoCore = "3.27.3"
-=======
+
 espressoCore = "3.6.1"
->>>>>>> 9ad3bd31
 mockk = "1.14.5"
 
 # --- Build Logic Plugins ---
