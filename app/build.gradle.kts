--- conflicted
+++ resolved
@@ -18,11 +18,8 @@
 
 android {
     namespace = "dev.aurakai.auraframefx"
-<<<<<<< HEAD
     compileSdk = 34  // Use stable Android 14 - all dependencies support this
-=======
-    compileSdk = 35  // Using API level 34 for better compatibility with Firebase and other libraries
->>>>>>> 9a14d0d3
+
     
     // Enable build config generation
     buildFeatures {
@@ -35,11 +32,8 @@
     defaultConfig {
         applicationId = "dev.aurakai.auraframefx"
         minSdk = 26
-<<<<<<< HEAD
         targetSdk = 34
-=======
-        targetSdk = 35
->>>>>>> 9a14d0d3
+
         versionCode = 1
         versionName = "1.0"
         testInstrumentationRunner = "dev.aurakai.auraframefx.HiltTestRunner"
@@ -114,7 +108,6 @@
         targetCompatibility = JavaVersion.VERSION_17
     }
     
-<<<<<<< HEAD
     kotlin {
         compilerOptions {
             jvmTarget = JvmTarget.JVM_17
@@ -124,10 +117,7 @@
                 "-opt-in=kotlin.RequiresOptIn"
             )
         }
-=======
-    kotlinOptions {
-        jvmTarget = "17"
->>>>>>> 9a14d0d3
+
     }
 
     androidResources {
