--- conflicted
+++ resolved
@@ -32,12 +32,9 @@
     defaultConfig {
         applicationId = "dev.aurakai.auraframefx"
         minSdk = 33
-<<<<<<< HEAD
         targetSdk = 35
 
-=======
-        targetSdk = 36
->>>>>>> c6deb8e5
+
         versionCode = 1
         versionName = "1.0"
         testInstrumentationRunner = "dev.aurakai.auraframefx.test.HiltTestRunner"
